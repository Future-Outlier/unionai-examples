tutorials/sentiment_classifier/sentiment_classifier.py:
  - git clone https://github.com/unionai/unionai-examples
  - cd unionai-examples
  - union run --remote tutorials/sentiment_classifier/sentiment_classifier.py main --model distilbert-base-uncased
tutorials/reddit_slack_bot/reddit_slack_bot.py:
  - git clone https://github.com/unionai/unionai-examples
  - cd unionai-examples
  - "# follow the example below to create secrets before running this command"
  - union run --remote tutorials/reddit_slack_bot/reddit_slack_bot.py reddit_wf --kickoff_time 2024-01-01 --lookback_days 1000
tutorials/time_series_forecasting/workflows/time_series_workflow.py:
  - git clone https://github.com/unionai/unionai-examples
  - cd unionai-examples/tutorials/time_series_forecasting
  - union run --remote --copy-all workflows/time_series_workflow.py time_series_workflow --steps 5
tutorials/agentic_rag/agentic_rag.py:
  - git clone https://github.com/unionai/unionai-examples
  - cd unionai-examples/tutorials/agentic_rag
  - "# create an OpenAI API key: https://platform.openai.com/api-keys, then run the following command"
  - union secrets create openai_api_key --value <your_openai_api_key>
  - "# create the vector store"
  - union run --remote --copy-all agentic_rag.py create_vector_store --query "CRISPR therapy" --load_max_docs 10
  - "# run the RAG workflow"
  - union run --remote --copy-all agentic_rag.py agentic_rag_workflow --user_message "Tell me about the latest CRISPR therapies"
tutorials/credit_default/credit_default.py:
  - git clone https://github.com/unionai/unionai-examples
  - cd unionai-examples/tutorials/credit_default
  - union run --remote credit_default.py credit_default_wf
tutorials/genomic_alignment/genomic_alignment.py:
  - git clone https://github.com/unionai/unionai-examples
  - cd unionai-examples/tutorials/genomic_alignment
  - union run --remote genomic_alignment.py alignment_wf
tutorials/soft_clustering_hdbscan/soft_clustering_hdbscan.py:
  - git clone https://github.com/unionai/unionai-examples
  - cd unionai-examples/tutorials/soft_clustering_hdbscan
  - union run --remote soft_clustering_hdbscan.py hdscan_wf
tutorials/gluonts_time_series/gluonts_time_series.py:
  - git clone https://github.com/unionai/unionai-examples
  - cd unionai-examples/tutorials/gluonts_time_series
  - union run --remote gluonts_time_series.py gluonts_wf
tutorials/video_translation/video_translation.py:
  - git clone https://github.com/unionai/unionai-examples
  - cd unionai-examples/tutorials/video_translation
  - union run --remote --copy-all video_translation.py video_translation_wf
<<<<<<< HEAD
tutorials/llama_edge_deployment/llama_edge_deployment.py:
  - git clone https://github.com/unionai/unionai-examples
  - cd unionai-examples/tutorials/llama_edge_deployment
  - union register llama_edge_deployment.py
  - union launchplan finetuning_completion_trigger --activate
  - "# run the fine-tuning workflow through the UI or by using the following command:"
  - union run --remote --copy-all llama_edge_deployment.py finetuning_wf
=======
tutorials/liger_kernel_finetuning/liger_kernel_finetuning.py:
  - git clone https://github.com/unionai/unionai-examples
  - cd unionai-examples/tutorials/liger_kernel_finetuning
  - "# create a huggingface key: https://huggingface.co/settings/tokens, then run the following command"
  - union secrets create huggingface_api_key --value <your_huggingface_api_key>
  - "# create a weights and biases key: https://wandb.ai/settings, then run the following command"
  - union secrets create wandb_api_key --value <your_wandb_api_key>
  - union run --remote liger_kernel_finetuning.py benchmarking_experiment --inputs-file phi3_inputs.yaml
>>>>>>> a873fc2e
<|MERGE_RESOLUTION|>--- conflicted
+++ resolved
@@ -40,15 +40,6 @@
   - git clone https://github.com/unionai/unionai-examples
   - cd unionai-examples/tutorials/video_translation
   - union run --remote --copy-all video_translation.py video_translation_wf
-<<<<<<< HEAD
-tutorials/llama_edge_deployment/llama_edge_deployment.py:
-  - git clone https://github.com/unionai/unionai-examples
-  - cd unionai-examples/tutorials/llama_edge_deployment
-  - union register llama_edge_deployment.py
-  - union launchplan finetuning_completion_trigger --activate
-  - "# run the fine-tuning workflow through the UI or by using the following command:"
-  - union run --remote --copy-all llama_edge_deployment.py finetuning_wf
-=======
 tutorials/liger_kernel_finetuning/liger_kernel_finetuning.py:
   - git clone https://github.com/unionai/unionai-examples
   - cd unionai-examples/tutorials/liger_kernel_finetuning
@@ -57,4 +48,10 @@
   - "# create a weights and biases key: https://wandb.ai/settings, then run the following command"
   - union secrets create wandb_api_key --value <your_wandb_api_key>
   - union run --remote liger_kernel_finetuning.py benchmarking_experiment --inputs-file phi3_inputs.yaml
->>>>>>> a873fc2e
+tutorials/llama_edge_deployment/llama_edge_deployment.py:
+  - git clone https://github.com/unionai/unionai-examples
+  - cd unionai-examples/tutorials/llama_edge_deployment
+  - union register llama_edge_deployment.py
+  - union launchplan finetuning_completion_trigger --activate
+  - "# run the fine-tuning workflow through the UI or by using the following command:"
+  - union run --remote --copy-all llama_edge_deployment.py finetuning_wf